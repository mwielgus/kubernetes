--- conflicted
+++ resolved
@@ -31,16 +31,9 @@
 	"github.com/ghodss/yaml"
 	"k8s.io/kubernetes/pkg/api"
 	"k8s.io/kubernetes/pkg/conversion"
-	"k8s.io/kubernetes/pkg/expapi"
-	"k8s.io/kubernetes/pkg/labels"
 	"k8s.io/kubernetes/pkg/runtime"
-<<<<<<< HEAD
-	"k8s.io/kubernetes/pkg/util"
 	"k8s.io/kubernetes/pkg/util/jsonpath"
-	"k8s.io/kubernetes/pkg/volume"
-=======
 	"k8s.io/kubernetes/pkg/watch"
->>>>>>> 7a72a2b6
 )
 
 // GetPrinter takes a format type, an optional format argument. It will return true
@@ -181,11 +174,11 @@
 
 // JSONPrinter is an implementation of ResourcePrinter which outputs an object as JSON.
 type JSONPrinter struct {
-	preprocessor ObjectPreprocessor
+	preprocessors []ObjectPreprocessor
 }
 
 func (p *JSONPrinter) AddObjectPreprocessor(newPreprocessor ObjectPreprocessor) {
-	p.preprocessor = addObjectPreprocessor(p.preprocessor, newPreprocessor)
+	p.preprocessors = append(preprocessors, newPreoprocessor)
 }
 
 // PrintObj is an implementation of ResourcePrinter.PrintObj which simply writes the object to the Writer.
@@ -212,11 +205,11 @@
 // The input object is assumed to be in the internal version of an API and is converted
 // to the given version first.
 type YAMLPrinter struct {
-	preprocessor ObjectPreprocessor
+	preprocessors []ObjectPreprocessor
 }
 
 func (p *YAMLPrinter) AddObjectPreprocessor(newPreprocessor ObjectPreprocessor) {
-	p.preprocessor = addObjectPreprocessor(p.preprocessor, newPreprocessor)
+	p.preprocessors = append(preprocessors, newPreoprocessor)
 }
 
 // PrintObj prints the data as YAML.
@@ -273,125 +266,8 @@
 	return printer
 }
 
-<<<<<<< HEAD
-// Handler adds a print handler with a given set of columns to HumanReadablePrinter instance.
-// See validatePrintHandlerFunc for required method signature.
-func (h *HumanReadablePrinter) Handler(columns []string, printFunc interface{}) error {
-	printFuncValue := reflect.ValueOf(printFunc)
-	if err := h.validatePrintHandlerFunc(printFuncValue); err != nil {
-		glog.Errorf("Unable to add print handler: %v", err)
-		return err
-	}
-	objType := printFuncValue.Type().In(0)
-	h.handlerMap[objType] = &handlerEntry{
-		columns:   columns,
-		printFunc: printFuncValue,
-	}
-	return nil
-}
-
-// validatePrintHandlerFunc validates print handler signature.
-// printFunc is the function that will be called to print an object.
-// It must be of the following type:
-//  func printFunc(object ObjectType, w io.Writer, withNamespace bool, wide bool, showAll bool, columnLabels []string) error
-// where ObjectType is the type of the object that will be printed.
-func (h *HumanReadablePrinter) validatePrintHandlerFunc(printFunc reflect.Value) error {
-	if printFunc.Kind() != reflect.Func {
-		return fmt.Errorf("invalid print handler. %#v is not a function", printFunc)
-	}
-	funcType := printFunc.Type()
-	if funcType.NumIn() != 6 || funcType.NumOut() != 1 {
-		return fmt.Errorf("invalid print handler." +
-			"Must accept 6 parameters and return 1 value.")
-	}
-	if funcType.In(1) != reflect.TypeOf((*io.Writer)(nil)).Elem() ||
-		funcType.In(5) != reflect.TypeOf((*[]string)(nil)).Elem() ||
-		funcType.Out(0) != reflect.TypeOf((*error)(nil)).Elem() {
-		return fmt.Errorf("invalid print handler. The expected signature is: "+
-			"func handler(obj %v, w io.Writer, withNamespace bool, wide bool, showAll bool, columnLabels []string) error", funcType.In(0))
-	}
-	return nil
-}
-
-func (h *HumanReadablePrinter) HandledResources() []string {
-	keys := make([]string, 0)
-
-	for k := range h.handlerMap {
-		// k.String looks like "*api.PodList" and we want just "pod"
-		api := strings.Split(k.String(), ".")
-		resource := api[len(api)-1]
-		if strings.HasSuffix(resource, "List") {
-			continue
-		}
-		resource = strings.ToLower(resource)
-		keys = append(keys, resource)
-	}
-	return keys
-}
-
-// NOTE: When adding a new resource type here, please update the list
-// pkg/kubectl/cmd/get.go to reflect the new resource type.
-var podColumns = []string{"NAME", "READY", "STATUS", "RESTARTS", "AGE"}
-var podTemplateColumns = []string{"TEMPLATE", "CONTAINER(S)", "IMAGE(S)", "PODLABELS"}
-var replicationControllerColumns = []string{"CONTROLLER", "CONTAINER(S)", "IMAGE(S)", "SELECTOR", "REPLICAS", "AGE"}
-var serviceColumns = []string{"NAME", "CLUSTER_IP", "EXTERNAL_IP", "PORT(S)", "SELECTOR", "AGE"}
-var endpointColumns = []string{"NAME", "ENDPOINTS", "AGE"}
-var nodeColumns = []string{"NAME", "LABELS", "STATUS", "AGE"}
-var eventColumns = []string{"FIRSTSEEN", "LASTSEEN", "COUNT", "NAME", "KIND", "SUBOBJECT", "REASON", "SOURCE", "MESSAGE"}
-var limitRangeColumns = []string{"NAME", "AGE"}
-var resourceQuotaColumns = []string{"NAME", "AGE"}
-var namespaceColumns = []string{"NAME", "LABELS", "STATUS", "AGE"}
-var secretColumns = []string{"NAME", "TYPE", "DATA", "AGE"}
-var serviceAccountColumns = []string{"NAME", "SECRETS", "AGE"}
-var persistentVolumeColumns = []string{"NAME", "LABELS", "CAPACITY", "ACCESSMODES", "STATUS", "CLAIM", "REASON", "AGE"}
-var persistentVolumeClaimColumns = []string{"NAME", "LABELS", "STATUS", "VOLUME", "CAPACITY", "ACCESSMODES", "AGE"}
-var componentStatusColumns = []string{"NAME", "STATUS", "MESSAGE", "ERROR"}
-var thirdPartyResourceColumns = []string{"NAME", "DESCRIPTION", "VERSION(S)"}
-var withNamespacePrefixColumns = []string{"NAMESPACE"} // TODO(erictune): print cluster name too.
-
-// addDefaultHandlers adds print handlers for default Kubernetes types.
-func (h *HumanReadablePrinter) addDefaultHandlers() {
-	h.Handler(podColumns, printPod)
-	h.Handler(podColumns, printPodList)
-	h.Handler(podTemplateColumns, printPodTemplate)
-	h.Handler(podTemplateColumns, printPodTemplateList)
-	h.Handler(replicationControllerColumns, printReplicationController)
-	h.Handler(replicationControllerColumns, printReplicationControllerList)
-	h.Handler(serviceColumns, printService)
-	h.Handler(serviceColumns, printServiceList)
-	h.Handler(endpointColumns, printEndpoints)
-	h.Handler(endpointColumns, printEndpointsList)
-	h.Handler(nodeColumns, printNode)
-	h.Handler(nodeColumns, printNodeList)
-	h.Handler(eventColumns, printEvent)
-	h.Handler(eventColumns, printEventList)
-	h.Handler(limitRangeColumns, printLimitRange)
-	h.Handler(limitRangeColumns, printLimitRangeList)
-	h.Handler(resourceQuotaColumns, printResourceQuota)
-	h.Handler(resourceQuotaColumns, printResourceQuotaList)
-	h.Handler(namespaceColumns, printNamespace)
-	h.Handler(namespaceColumns, printNamespaceList)
-	h.Handler(secretColumns, printSecret)
-	h.Handler(secretColumns, printSecretList)
-	h.Handler(serviceAccountColumns, printServiceAccount)
-	h.Handler(serviceAccountColumns, printServiceAccountList)
-	h.Handler(persistentVolumeClaimColumns, printPersistentVolumeClaim)
-	h.Handler(persistentVolumeClaimColumns, printPersistentVolumeClaimList)
-	h.Handler(persistentVolumeColumns, printPersistentVolume)
-	h.Handler(persistentVolumeColumns, printPersistentVolumeList)
-	h.Handler(componentStatusColumns, printComponentStatus)
-	h.Handler(componentStatusColumns, printComponentStatusList)
-	h.Handler(thirdPartyResourceColumns, printThirdPartyResource)
-	h.Handler(thirdPartyResourceColumns, printThirdPartyResourceList)
-}
-
-func (h *HumanReadablePrinter) unknown(data []byte, w io.Writer) error {
-	_, err := fmt.Fprintf(w, "Unknown object: %s", string(data))
-	return err
-=======
 func (h *HumanReadablePrinter) HandledResources() []string {
 	return getSupportedTypeNames()
->>>>>>> 7a72a2b6
 }
 
 func printColumns(data [][]string, writer io.Writer) error {
@@ -410,574 +286,21 @@
 					return err
 				}
 			}
-<<<<<<< HEAD
-		}
-	}
-	ret := strings.Join(list, ",")
-	if more {
-		return fmt.Sprintf("%s + %d more...", ret, count-max)
-	}
-	return ret
-}
-
-func podHostString(host, ip string) string {
-	if host == "" && ip == "" {
-		return "<unassigned>"
-	}
-	return host + "/" + ip
-}
-
-func shortHumanDuration(d time.Duration) string {
-	// Allow deviation no more than 2 seconds(excluded) to tolerate machine time
-	// inconsistence, it can be considered as almost now.
-	if seconds := int(d.Seconds()); seconds < -1 {
-		return fmt.Sprintf("<invalid>")
-	} else if seconds < 0 {
-		return fmt.Sprintf("0s")
-	} else if seconds < 60 {
-		return fmt.Sprintf("%ds", seconds)
-	} else if minutes := int(d.Minutes()); minutes < 60 {
-		return fmt.Sprintf("%dm", minutes)
-	} else if hours := int(d.Hours()); hours < 24 {
-		return fmt.Sprintf("%dh", hours)
-	} else if hours < 24*364 {
-		return fmt.Sprintf("%dd", hours/24)
-	}
-	return fmt.Sprintf("%dy", int(d.Hours()/24/365))
-}
-
-// translateTimestamp returns the elapsed time since timestamp in
-// human-readable approximation.
-func translateTimestamp(timestamp util.Time) string {
-	if timestamp.IsZero() {
-		return "<unknown>"
-	}
-	return shortHumanDuration(time.Now().Sub(timestamp.Time))
-}
-
-func printPod(pod *api.Pod, w io.Writer, withNamespace bool, wide bool, showAll bool, columnLabels []string) error {
-	name := pod.Name
-	namespace := pod.Namespace
-
-	restarts := 0
-	totalContainers := len(pod.Spec.Containers)
-	readyContainers := 0
-
-	reason := string(pod.Status.Phase)
-	// if not printing all pods, skip terminated pods (default)
-	if !showAll && (reason == string(api.PodSucceeded) || reason == string(api.PodFailed)) {
-		return nil
-	}
-	if pod.Status.Reason != "" {
-		reason = pod.Status.Reason
-	}
-
-	for i := len(pod.Status.ContainerStatuses) - 1; i >= 0; i-- {
-		container := pod.Status.ContainerStatuses[i]
-
-		restarts += container.RestartCount
-		if container.State.Waiting != nil && container.State.Waiting.Reason != "" {
-			reason = container.State.Waiting.Reason
-		} else if container.State.Terminated != nil && container.State.Terminated.Reason != "" {
-			reason = container.State.Terminated.Reason
-		} else if container.State.Terminated != nil && container.State.Terminated.Reason == "" {
-			if container.State.Terminated.Signal != 0 {
-				reason = fmt.Sprintf("Signal:%d", container.State.Terminated.Signal)
-			} else {
-				reason = fmt.Sprintf("ExitCode:%d", container.State.Terminated.ExitCode)
-=======
 			if row < len(column) {
 				_, err := fmt.Fprintf(writer, "%s", column[row])
 				if err != nil {
 					return err
 				}
->>>>>>> 7a72a2b6
-			}
-		}
-<<<<<<< HEAD
-	}
-	if pod.DeletionTimestamp != nil {
-		reason = "Terminating"
-	}
-
-	if withNamespace {
-		if _, err := fmt.Fprintf(w, "%s\t", namespace); err != nil {
-			return err
-		}
-	}
-	if _, err := fmt.Fprintf(w, "%s\t%d/%d\t%s\t%d\t%s",
-		name,
-		readyContainers,
-		totalContainers,
-		reason,
-		restarts,
-		translateTimestamp(pod.CreationTimestamp),
-	); err != nil {
-		return err
-	}
-
-	if wide {
-		nodeName := pod.Spec.NodeName
-		if _, err := fmt.Fprintf(w, "\t%s",
-			nodeName,
-		); err != nil {
-			return err
-		}
-	}
-
-	_, err := fmt.Fprint(w, appendLabels(pod.Labels, columnLabels))
-	return err
-}
-
-func printPodList(podList *api.PodList, w io.Writer, withNamespace bool, wide bool, showAll bool, columnLabels []string) error {
-	for _, pod := range podList.Items {
-		if err := printPod(&pod, w, withNamespace, wide, showAll, columnLabels); err != nil {
+			}
+		}
+		_, err := fmt.Fprintf(writer, "\n")
+		if err != nil {
 			return err
 		}
 	}
 	return nil
 }
 
-func printPodTemplate(pod *api.PodTemplate, w io.Writer, withNamespace bool, wide bool, showAll bool, columnLabels []string) error {
-	name := pod.Name
-	namespace := pod.Namespace
-
-	containers := pod.Template.Spec.Containers
-	var firstContainer api.Container
-	if len(containers) > 0 {
-		firstContainer, containers = containers[0], containers[1:]
-	}
-
-	if withNamespace {
-		if _, err := fmt.Fprintf(w, "%s\t", namespace); err != nil {
-			return err
-		}
-	}
-	if _, err := fmt.Fprintf(w, "%s\t%s\t%s\t%s",
-		name,
-		firstContainer.Name,
-		firstContainer.Image,
-		labels.FormatLabels(pod.Template.Labels),
-	); err != nil {
-		return err
-	}
-	if _, err := fmt.Fprint(w, appendLabels(pod.Labels, columnLabels)); err != nil {
-		return err
-	}
-
-	// Lay out all the other containers on separate lines.
-	extraLinePrefix := "\t"
-	if withNamespace {
-		extraLinePrefix = "\t\t"
-	}
-	for _, container := range containers {
-		_, err := fmt.Fprintf(w, "%s%s\t%s\t%s", extraLinePrefix, container.Name, container.Image, "")
-		if err != nil {
-			return err
-		}
-		if _, err := fmt.Fprint(w, appendLabelTabs(columnLabels)); err != nil {
-			return err
-		}
-	}
-	return nil
-}
-
-func printPodTemplateList(podList *api.PodTemplateList, w io.Writer, withNamespace bool, wide bool, showAll bool, columnLabels []string) error {
-	for _, pod := range podList.Items {
-		if err := printPodTemplate(&pod, w, withNamespace, wide, showAll, columnLabels); err != nil {
-			return err
-		}
-	}
-	return nil
-}
-
-func printReplicationController(controller *api.ReplicationController, w io.Writer, withNamespace bool, wide bool, showAll bool, columnLabels []string) error {
-	name := controller.Name
-	namespace := controller.Namespace
-
-	containers := controller.Spec.Template.Spec.Containers
-	var firstContainer api.Container
-	if len(containers) > 0 {
-		firstContainer, containers = containers[0], containers[1:]
-	}
-
-	if withNamespace {
-		if _, err := fmt.Fprintf(w, "%s\t", namespace); err != nil {
-			return err
-		}
-	}
-	if _, err := fmt.Fprintf(w, "%s\t%s\t%s\t%s\t%d\t%s",
-		name,
-		firstContainer.Name,
-		firstContainer.Image,
-		labels.FormatLabels(controller.Spec.Selector),
-		controller.Spec.Replicas,
-		translateTimestamp(controller.CreationTimestamp),
-	); err != nil {
-		return err
-	}
-	if _, err := fmt.Fprint(w, appendLabels(controller.Labels, columnLabels)); err != nil {
-		return err
-	}
-
-	// Lay out all the other containers on separate lines.
-	extraLinePrefix := "\t"
-	if withNamespace {
-		extraLinePrefix = "\t\t"
-	}
-	for _, container := range containers {
-		_, err := fmt.Fprintf(w, "%s%s\t%s\t%s\t%s", extraLinePrefix, container.Name, container.Image, "", "")
-		if err != nil {
-			return err
-		}
-		if _, err := fmt.Fprint(w, appendLabelTabs(columnLabels)); err != nil {
-			return err
-		}
-	}
-	return nil
-}
-
-func printReplicationControllerList(list *api.ReplicationControllerList, w io.Writer, withNamespace bool, wide bool, showAll bool, columnLabels []string) error {
-	for _, controller := range list.Items {
-		if err := printReplicationController(&controller, w, withNamespace, wide, showAll, columnLabels); err != nil {
-			return err
-		}
-	}
-	return nil
-}
-
-func getServiceExternalIP(svc *api.Service) string {
-	switch svc.Spec.Type {
-	case api.ServiceTypeClusterIP:
-		if len(svc.Spec.ExternalIPs) > 0 {
-			return strings.Join(svc.Spec.ExternalIPs, ",")
-		}
-		return "<none>"
-	case api.ServiceTypeNodePort:
-		if len(svc.Spec.ExternalIPs) > 0 {
-			return strings.Join(svc.Spec.ExternalIPs, ",")
-		}
-		return "nodes"
-	case api.ServiceTypeLoadBalancer:
-		ingress := svc.Status.LoadBalancer.Ingress
-		result := []string{}
-		for i := range ingress {
-			if ingress[i].IP != "" {
-				result = append(result, ingress[i].IP)
-			}
-		}
-		if len(svc.Spec.ExternalIPs) > 0 {
-			result = append(result, svc.Spec.ExternalIPs...)
-		}
-		return strings.Join(result, ",")
-	}
-	return "unknown"
-}
-
-func makePortString(ports []api.ServicePort) string {
-	pieces := make([]string, len(ports))
-	for ix := range ports {
-		port := &ports[ix]
-		pieces[ix] = fmt.Sprintf("%d/%s", port.Port, port.Protocol)
-	}
-	return strings.Join(pieces, ",")
-}
-
-func printService(svc *api.Service, w io.Writer, withNamespace bool, wide bool, showAll bool, columnLabels []string) error {
-	name := svc.Name
-	namespace := svc.Namespace
-
-	internalIP := svc.Spec.ClusterIP
-	externalIP := getServiceExternalIP(svc)
-
-	if withNamespace {
-		if _, err := fmt.Fprintf(w, "%s\t", namespace); err != nil {
-			return err
-		}
-	}
-	if _, err := fmt.Fprintf(w, "%s\t%s\t%s\t%s\t%s\t%s",
-		name,
-		internalIP,
-		externalIP,
-		makePortString(svc.Spec.Ports),
-		labels.FormatLabels(svc.Spec.Selector),
-		translateTimestamp(svc.CreationTimestamp),
-	); err != nil {
-		return err
-	}
-	if _, err := fmt.Fprint(w, appendLabels(svc.Labels, columnLabels)); err != nil {
-		return err
-	}
-	return nil
-}
-
-func printServiceList(list *api.ServiceList, w io.Writer, withNamespace bool, wide bool, showAll bool, columnLabels []string) error {
-	for _, svc := range list.Items {
-		if err := printService(&svc, w, withNamespace, wide, showAll, columnLabels); err != nil {
-			return err
-		}
-	}
-	return nil
-}
-
-func printEndpoints(endpoints *api.Endpoints, w io.Writer, withNamespace bool, wide bool, showAll bool, columnLabels []string) error {
-	name := endpoints.Name
-	namespace := endpoints.Namespace
-
-	if withNamespace {
-		if _, err := fmt.Fprintf(w, "%s\t", namespace); err != nil {
-			return err
-		}
-	}
-	if _, err := fmt.Fprintf(w, "%s\t%s\t%s", name, formatEndpoints(endpoints, nil), translateTimestamp(endpoints.CreationTimestamp)); err != nil {
-		return err
-	}
-	_, err := fmt.Fprint(w, appendLabels(endpoints.Labels, columnLabels))
-	return err
-}
-
-func printEndpointsList(list *api.EndpointsList, w io.Writer, withNamespace bool, wide bool, showAll bool, columnLabels []string) error {
-	for _, item := range list.Items {
-		if err := printEndpoints(&item, w, withNamespace, wide, showAll, columnLabels); err != nil {
-			return err
-		}
-	}
-	return nil
-}
-
-func printNamespace(item *api.Namespace, w io.Writer, withNamespace bool, wide bool, showAll bool, columnLabels []string) error {
-	if withNamespace {
-		return fmt.Errorf("namespace is not namespaced")
-	}
-
-	if _, err := fmt.Fprintf(w, "%s\t%s\t%s\t%s", item.Name, labels.FormatLabels(item.Labels), item.Status.Phase, translateTimestamp(item.CreationTimestamp)); err != nil {
-		return err
-	}
-	_, err := fmt.Fprint(w, appendLabels(item.Labels, columnLabels))
-	return err
-}
-
-func printNamespaceList(list *api.NamespaceList, w io.Writer, withNamespace bool, wide bool, showAll bool, columnLabels []string) error {
-	for _, item := range list.Items {
-		if err := printNamespace(&item, w, withNamespace, wide, showAll, columnLabels); err != nil {
-			return err
-		}
-=======
-		_, err := fmt.Fprintf(writer, "\n")
-		if err != nil {
-			return err
-		}
->>>>>>> 7a72a2b6
-	}
-	return nil
-}
-
-<<<<<<< HEAD
-func printSecret(item *api.Secret, w io.Writer, withNamespace bool, wide bool, showAll bool, columnLabels []string) error {
-	name := item.Name
-	namespace := item.Namespace
-
-	if withNamespace {
-		if _, err := fmt.Fprintf(w, "%s\t", namespace); err != nil {
-			return err
-		}
-	}
-	if _, err := fmt.Fprintf(w, "%s\t%s\t%v\t%s", name, item.Type, len(item.Data), translateTimestamp(item.CreationTimestamp)); err != nil {
-		return err
-	}
-	_, err := fmt.Fprint(w, appendLabels(item.Labels, columnLabels))
-	return err
-}
-
-func printSecretList(list *api.SecretList, w io.Writer, withNamespace bool, wide bool, showAll bool, columnLabels []string) error {
-	for _, item := range list.Items {
-		if err := printSecret(&item, w, withNamespace, wide, showAll, columnLabels); err != nil {
-			return err
-		}
-	}
-
-	return nil
-}
-
-func printServiceAccount(item *api.ServiceAccount, w io.Writer, withNamespace bool, wide bool, showAll bool, columnLabels []string) error {
-	name := item.Name
-	namespace := item.Namespace
-
-	if withNamespace {
-		if _, err := fmt.Fprintf(w, "%s\t", namespace); err != nil {
-			return err
-		}
-	}
-	if _, err := fmt.Fprintf(w, "%s\t%d\t%s", name, len(item.Secrets), translateTimestamp(item.CreationTimestamp)); err != nil {
-		return err
-	}
-	_, err := fmt.Fprint(w, appendLabels(item.Labels, columnLabels))
-	return err
-}
-
-func printServiceAccountList(list *api.ServiceAccountList, w io.Writer, withNamespace bool, wide bool, showAll bool, columnLabels []string) error {
-	for _, item := range list.Items {
-		if err := printServiceAccount(&item, w, withNamespace, wide, showAll, columnLabels); err != nil {
-			return err
-		}
-	}
-
-	return nil
-}
-
-func printNode(node *api.Node, w io.Writer, withNamespace bool, wide bool, showAll bool, columnLabels []string) error {
-	if withNamespace {
-		return fmt.Errorf("node is not namespaced")
-	}
-	conditionMap := make(map[api.NodeConditionType]*api.NodeCondition)
-	NodeAllConditions := []api.NodeConditionType{api.NodeReady}
-	for i := range node.Status.Conditions {
-		cond := node.Status.Conditions[i]
-		conditionMap[cond.Type] = &cond
-	}
-	var status []string
-	for _, validCondition := range NodeAllConditions {
-		if condition, ok := conditionMap[validCondition]; ok {
-			if condition.Status == api.ConditionTrue {
-				status = append(status, string(condition.Type))
-			} else {
-				status = append(status, "Not"+string(condition.Type))
-			}
-		}
-	}
-	if len(status) == 0 {
-		status = append(status, "Unknown")
-	}
-	if node.Spec.Unschedulable {
-		status = append(status, "SchedulingDisabled")
-	}
-
-	if _, err := fmt.Fprintf(w, "%s\t%s\t%s\t%s", node.Name, labels.FormatLabels(node.Labels), strings.Join(status, ","), translateTimestamp(node.CreationTimestamp)); err != nil {
-		return err
-	}
-	_, err := fmt.Fprint(w, appendLabels(node.Labels, columnLabels))
-	return err
-}
-
-func printNodeList(list *api.NodeList, w io.Writer, withNamespace bool, wide bool, showAll bool, columnLabels []string) error {
-	for _, node := range list.Items {
-		if err := printNode(&node, w, withNamespace, wide, showAll, columnLabels); err != nil {
-			return err
-		}
-	}
-	return nil
-}
-
-func printPersistentVolume(pv *api.PersistentVolume, w io.Writer, withNamespace bool, wide bool, showAll bool, columnLabels []string) error {
-	if withNamespace {
-		return fmt.Errorf("persistentVolume is not namespaced")
-	}
-	name := pv.Name
-
-	claimRefUID := ""
-	if pv.Spec.ClaimRef != nil {
-		claimRefUID += pv.Spec.ClaimRef.Namespace
-		claimRefUID += "/"
-		claimRefUID += pv.Spec.ClaimRef.Name
-	}
-
-	modesStr := volume.GetAccessModesAsString(pv.Spec.AccessModes)
-
-	aQty := pv.Spec.Capacity[api.ResourceStorage]
-	aSize := aQty.String()
-
-	if _, err := fmt.Fprintf(w, "%s\t%s\t%s\t%s\t%s\t%s\t%s\t%s",
-		name,
-		labels.FormatLabels(pv.Labels),
-		aSize, modesStr,
-		pv.Status.Phase,
-		claimRefUID,
-		pv.Status.Reason,
-		translateTimestamp(pv.CreationTimestamp),
-	); err != nil {
-		return err
-	}
-	_, err := fmt.Fprint(w, appendLabels(pv.Labels, columnLabels))
-	return err
-}
-
-func printPersistentVolumeList(list *api.PersistentVolumeList, w io.Writer, withNamespace bool, wide bool, showAll bool, columnLabels []string) error {
-	for _, pv := range list.Items {
-		if err := printPersistentVolume(&pv, w, withNamespace, wide, showAll, columnLabels); err != nil {
-			return err
-		}
-	}
-	return nil
-}
-
-func printPersistentVolumeClaim(pvc *api.PersistentVolumeClaim, w io.Writer, withNamespace bool, wide bool, showAll bool, columnLabels []string) error {
-	name := pvc.Name
-	namespace := pvc.Namespace
-
-	if withNamespace {
-		if _, err := fmt.Fprintf(w, "%s\t", namespace); err != nil {
-			return err
-		}
-	}
-
-	labels := labels.FormatLabels(pvc.Labels)
-	phase := pvc.Status.Phase
-	storage := pvc.Spec.Resources.Requests[api.ResourceStorage]
-	capacity := ""
-	accessModes := ""
-	if pvc.Spec.VolumeName != "" {
-		accessModes = volume.GetAccessModesAsString(pvc.Status.AccessModes)
-		storage = pvc.Status.Capacity[api.ResourceStorage]
-		capacity = storage.String()
-	}
-
-	if _, err := fmt.Fprintf(w, "%s\t%s\t%s\t%s\t%s\t%s\t%s", name, labels, phase, pvc.Spec.VolumeName, capacity, accessModes, translateTimestamp(pvc.CreationTimestamp)); err != nil {
-		return err
-	}
-	_, err := fmt.Fprint(w, appendLabels(pvc.Labels, columnLabels))
-	return err
-}
-
-func printPersistentVolumeClaimList(list *api.PersistentVolumeClaimList, w io.Writer, withNamespace bool, wide bool, showAll bool, columnLabels []string) error {
-	for _, psd := range list.Items {
-		if err := printPersistentVolumeClaim(&psd, w, withNamespace, wide, showAll, columnLabels); err != nil {
-			return err
-		}
-	}
-	return nil
-}
-
-func printEvent(event *api.Event, w io.Writer, withNamespace bool, wide bool, showAll bool, columnLabels []string) error {
-	namespace := event.Namespace
-	if withNamespace {
-		if _, err := fmt.Fprintf(w, "%s\t", namespace); err != nil {
-			return err
-		}
-	}
-	if _, err := fmt.Fprintf(
-		w, "%s\t%s\t%d\t%s\t%s\t%s\t%s\t%s\t%s",
-		translateTimestamp(event.FirstTimestamp),
-		translateTimestamp(event.LastTimestamp),
-		event.Count,
-		event.InvolvedObject.Name,
-		event.InvolvedObject.Kind,
-		event.InvolvedObject.FieldPath,
-		event.Reason,
-		event.Source,
-		event.Message,
-	); err != nil {
-		return err
-	}
-	_, err := fmt.Fprint(w, appendLabels(event.Labels, columnLabels))
-	return err
-}
-
-// Sorts and prints the EventList in a human-friendly format.
-func printEventList(list *api.EventList, w io.Writer, withNamespace bool, wide bool, showAll bool, columnLabels []string) error {
-	sort.Sort(SortableEvents(list.Items))
-	for i := range list.Items {
-		if err := printEvent(&list.Items[i], w, withNamespace, wide, showAll, columnLabels); err != nil {
-=======
 func printHeaders(headers []string, writer io.Writer) error {
 	_, err := fmt.Fprintln(writer, strings.Join(headers, "\t"))
 	if err != nil {
@@ -996,20 +319,13 @@
 		var err error
 		obj, err = h.preprocessor.Process(obj)
 		if err != nil {
->>>>>>> 7a72a2b6
 			return err
 		}
 	}
 	writer := tabwriter.NewWriter(output, 10, 4, 3, ' ', 0)
 	defer writer.Flush()
 
-<<<<<<< HEAD
-func printLimitRange(limitRange *api.LimitRange, w io.Writer, withNamespace bool, wide bool, showAll bool, columnLabels []string) error {
-	name := limitRange.Name
-	namespace := limitRange.Namespace
-=======
 	toBePrinted := []runtime.Object{}
->>>>>>> 7a72a2b6
 
 	// Sort events
 	eventList, isEventList := obj.(*api.EventList)
@@ -1017,44 +333,16 @@
 		sort.Sort(SortableEvents(eventList.Items))
 	}
 
-<<<<<<< HEAD
-	if _, err := fmt.Fprintf(
-		w, "%s\t%s",
-		name,
-		translateTimestamp(limitRange.CreationTimestamp),
-	); err != nil {
-		return err
-	}
-	_, err := fmt.Fprint(w, appendLabels(limitRange.Labels, columnLabels))
-	return err
-}
-
-// Prints the LimitRangeList in a human-friendly format.
-func printLimitRangeList(list *api.LimitRangeList, w io.Writer, withNamespace bool, wide bool, showAll bool, columnLabels []string) error {
-	for i := range list.Items {
-		if err := printLimitRange(&list.Items[i], w, withNamespace, wide, showAll, columnLabels); err != nil {
-			return err
-=======
 	// Multiple items to be printed.
 	if strings.HasSuffix(reflect.TypeOf(obj).String(), "List") {
 		items := reflect.ValueOf(obj).Elem().FieldByName("Items")
 		for i := 0; i < items.Len(); i++ {
 			item := items.Index(i).Addr().Interface().(runtime.Object)
 			toBePrinted = append(toBePrinted, item)
->>>>>>> 7a72a2b6
 		}
 	} else {
 		toBePrinted = append(toBePrinted, obj)
 	}
-<<<<<<< HEAD
-	return nil
-}
-
-func printResourceQuota(resourceQuota *api.ResourceQuota, w io.Writer, withNamespace bool, wide bool, showAll bool, columnLabels []string) error {
-	name := resourceQuota.Name
-	namespace := resourceQuota.Namespace
-=======
->>>>>>> 7a72a2b6
 
 	c := printContext{
 		withNamespace: h.withNamespace,
@@ -1068,31 +356,6 @@
 		columns, err := getColumnPrintersFor(t, c)
 		columns = append(extraColumns, columns...)
 
-<<<<<<< HEAD
-// Prints the ResourceQuotaList in a human-friendly format.
-func printResourceQuotaList(list *api.ResourceQuotaList, w io.Writer, withNamespace bool, wide bool, showAll bool, columnLabels []string) error {
-	for i := range list.Items {
-		if err := printResourceQuota(&list.Items[i], w, withNamespace, wide, showAll, columnLabels); err != nil {
-			return err
-		}
-	}
-	return nil
-}
-
-func printComponentStatus(item *api.ComponentStatus, w io.Writer, withNamespace bool, wide bool, showAll bool, columnLabels []string) error {
-	if withNamespace {
-		return fmt.Errorf("componentStatus is not namespaced")
-	}
-	status := "Unknown"
-	message := ""
-	error := ""
-	for _, condition := range item.Conditions {
-		if condition.Type == api.ComponentHealthy {
-			if condition.Status == api.ConditionTrue {
-				status = "Healthy"
-			} else {
-				status = "Unhealthy"
-=======
 		if err != nil {
 			return err
 		}
@@ -1100,49 +363,12 @@
 			err := printHeaders(buildHeaders(columns), writer)
 			if err != nil {
 				return err
->>>>>>> 7a72a2b6
 			}
 			h.lastType = t
 		}
 
-<<<<<<< HEAD
-	if _, err := fmt.Fprintf(w, "%s\t%s\t%s\t%s", item.Name, status, message, error); err != nil {
-		return err
-	}
-	_, err := fmt.Fprint(w, appendLabels(item.Labels, columnLabels))
-	return err
-}
-
-func printComponentStatusList(list *api.ComponentStatusList, w io.Writer, withNamespace bool, wide bool, showAll bool, columnLabels []string) error {
-	for _, item := range list.Items {
-		if err := printComponentStatus(&item, w, withNamespace, wide, showAll, columnLabels); err != nil {
-			return err
-		}
-	}
-
-	return nil
-}
-
-func printThirdPartyResource(rsrc *expapi.ThirdPartyResource, w io.Writer, withNamespace bool, wide bool, showAll bool, columnLabels []string) error {
-	versions := make([]string, len(rsrc.Versions))
-	for ix := range rsrc.Versions {
-		version := &rsrc.Versions[ix]
-		versions[ix] = fmt.Sprint("%s/%s", version.APIGroup, version.Name)
-	}
-	versionsString := strings.Join(versions, ",")
-	if _, err := fmt.Fprintf(w, "%s\t%s\t%s", rsrc.Name, rsrc.Description, versionsString); err != nil {
-		return err
-	}
-	return nil
-}
-
-func printThirdPartyResourceList(list *expapi.ThirdPartyResourceList, w io.Writer, withNamespace bool, wide bool, showAll bool, columnLabels []string) error {
-	for _, item := range list.Items {
-		if err := printThirdPartyResource(&item, w, withNamespace, wide, showAll, columnLabels); err != nil {
-=======
 		columnsData, err := populateColumns(item, columns)
 		if err != nil {
->>>>>>> 7a72a2b6
 			return err
 		}
 		printColumns(columnsData, writer)
@@ -1169,55 +395,19 @@
 	h.printer.AddObjectPreprocessor(preprocessor)
 }
 
-<<<<<<< HEAD
-// headers for -o wide
-func formatWideHeaders(wide bool, t reflect.Type) []string {
-	if wide {
-		if t.String() == "*api.Pod" || t.String() == "*api.PodList" {
-			return []string{"NODE"}
-		}
-	}
-	return nil
-}
-
-// PrintObj prints the obj in a human-friendly format according to the type of the obj.
-func (h *HumanReadablePrinter) PrintObj(obj runtime.Object, output io.Writer) error {
-	w := tabwriter.NewWriter(output, 10, 4, 3, ' ', 0)
-	defer w.Flush()
-	t := reflect.TypeOf(obj)
-	if handler := h.handlerMap[t]; handler != nil {
-		if !h.noHeaders && t != h.lastType {
-			headers := append(handler.columns, formatWideHeaders(h.wide, t)...)
-			headers = append(headers, formatLabelHeaders(h.columnLabels)...)
-			if h.withNamespace {
-				headers = append(withNamespacePrefixColumns, headers...)
-			}
-			h.printHeader(headers, w)
-			h.lastType = t
-		}
-		args := []reflect.Value{reflect.ValueOf(obj), reflect.ValueOf(w), reflect.ValueOf(h.withNamespace), reflect.ValueOf(h.wide), reflect.ValueOf(h.showAll), reflect.ValueOf(h.columnLabels)}
-		resultValue := handler.printFunc.Call(args)[0]
-		if resultValue.IsNil() {
-			return nil
-		}
-		return resultValue.Interface().(error)
-	}
-	return fmt.Errorf("error: unknown type %#v", obj)
-=======
 func (h *printerWithEvent) PrintObj(obj runtime.Object, output io.Writer) error {
 	return h.printer.printObjWithExtraColumns(obj, output, makeUpdateColumn(h.eventType))
->>>>>>> 7a72a2b6
 }
 
 // TemplatePrinter is an implementation of ResourcePrinter which formats data with a Go Template.
 type TemplatePrinter struct {
 	rawTemplate  string
 	template     *template.Template
-	preprocessor ObjectPreprocessor
+	preprocessors []ObjectPreprocessor
 }
 
 func (p *TemplatePrinter) AddObjectPreprocessor(newPreprocessor ObjectPreprocessor) {
-	p.preprocessor = addObjectPreprocessor(p.preprocessor, newPreprocessor)
+	p.preprocessors = append(preprocessors, newPreoprocessor)
 }
 
 func NewTemplatePrinter(tmpl []byte) (*TemplatePrinter, error) {
@@ -1370,6 +560,7 @@
 
 // JSONPathPrinter is an implementation of ResourcePrinter which formats data with jsonpath expression.
 type JSONPathPrinter struct {
+	preprocessors []ObjectPreprocessor
 	rawTemplate string
 	*jsonpath.JSONPath
 }
@@ -1380,6 +571,11 @@
 		return nil, err
 	}
 	return &JSONPathPrinter{tmpl, j}, nil
+}
+
+
+func (p *JSONPathPrinter) AddObjectPreprocessor(newPreprocessor ObjectPreprocessor) {
+	p.preprocessors = append(preprocessors, newPreoprocessor)
 }
 
 // PrintObj formats the obj with the JSONPath Template.
